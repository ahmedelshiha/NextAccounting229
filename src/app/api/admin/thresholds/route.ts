--- conflicted
+++ resolved
@@ -8,12 +8,8 @@
 export const revalidate = 0
 export const dynamic = 'force-dynamic'
 
-<<<<<<< HEAD
-let lastThreshold: { responseTime: number; errorRate: number; storageGrowth: number } | null = null
-=======
 // In-memory fallback for CI/test environments where prisma model may be mocked or unavailable
 let memoryThreshold: { responseTime: number; errorRate: number; storageGrowth: number } | null = null
->>>>>>> d90765bb
 
 export const GET = withTenantContext(async (_request: NextRequest) => {
   try {
@@ -50,13 +46,8 @@
       return respond.unauthorized()
     }
 
-<<<<<<< HEAD
-    const body = await _request.json().catch(() => ({}))
-    const { responseTime, errorRate, storageGrowth } = body as any
-=======
     const body = await _request.json().catch(() => ({} as any))
     const { responseTime, errorRate, storageGrowth } = body as Record<string, unknown>
->>>>>>> d90765bb
     if (typeof responseTime !== 'number' || typeof errorRate !== 'number' || typeof storageGrowth !== 'number') {
       return NextResponse.json({ error: 'Invalid payload' }, { status: 400 })
     }
@@ -64,25 +55,6 @@
     let existing: any = null
     try {
       existing = await prisma.healthThreshold.findFirst({ orderBy: { id: 'desc' as const } })
-<<<<<<< HEAD
-    } catch {}
-    let rec: any = null
-    try {
-      if (existing && (existing as any).id != null) {
-        rec = await prisma.healthThreshold.update({ where: { id: (existing as any).id }, data: { responseTime, errorRate, storageGrowth } })
-      } else {
-        rec = await prisma.healthThreshold.create({ data: { responseTime, errorRate, storageGrowth } })
-      }
-    } catch {
-      rec = null
-    }
-
-    const rt = Number(responseTime)
-    const er = Number(errorRate)
-    const sg = Number(storageGrowth)
-    lastThreshold = { responseTime: rec?.responseTime ?? rt, errorRate: rec?.errorRate ?? er, storageGrowth: rec?.storageGrowth ?? sg }
-    return NextResponse.json(lastThreshold)
-=======
     } catch {
       existing = null
     }
@@ -103,7 +75,6 @@
     }
 
     return NextResponse.json({ responseTime: record.responseTime, errorRate: record.errorRate, storageGrowth: record.storageGrowth })
->>>>>>> d90765bb
   } catch (err) {
     console.error('Thresholds POST error', err)
     return NextResponse.json({ error: 'Failed to save thresholds' }, { status: 500 })
