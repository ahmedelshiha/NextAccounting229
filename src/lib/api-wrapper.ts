--- conflicted
+++ resolved
@@ -65,71 +65,6 @@
       // 3) Finally, fall back to '@/lib/auth'.getSessionOrBypass()
       let session: any = null
       try {
-<<<<<<< HEAD
-        // Load authOptions once (used by both next-auth variants)
-        const authMod = await import('@/lib/auth').catch(() => ({} as any))
-        const authOptions = (authMod as any)?.authOptions
-
-        // Prefer next-auth/next first to respect per-test overrides
-        let getServerSessionFn: any = null
-        try {
-          const modNext = await import('next-auth/next')
-          if (modNext && typeof modNext.getServerSession === 'function') getServerSessionFn = modNext.getServerSession
-        } catch {}
-        if (!getServerSessionFn) {
-          try {
-            const modRoot = await import('next-auth')
-            if (modRoot && typeof modRoot.getServerSession === 'function') getServerSessionFn = modRoot.getServerSession
-          } catch {}
-        }
-
-        if (typeof getServerSessionFn === 'function' && authOptions) {
-          try {
-            session = await getServerSessionFn(authOptions)
-          } catch {
-=======
-        const authMod = await import('@/lib/auth')
-        if (authMod && typeof (authMod as any).getSessionOrBypass === 'function') {
-          session = await (authMod as any).getSessionOrBypass()
-        } else if (authMod && typeof (authMod as any).getServerSession === 'function') {
-          // Some tests may mock auth module to expose getServerSession directly
-          session = await (authMod as any).getServerSession((authMod as any).authOptions)
-        } else {
-          try {
-            // Some tests mock 'next-auth' module directly using vi.doMock('next-auth', ...)
-            // Prefer importing 'next-auth' first so test-local mocks are respected.
-            let getServerSession: any = null
-            try {
-              const modA = await import('next-auth')
-              if (modA && typeof modA.getServerSession === 'function') getServerSession = modA.getServerSession
-            } catch {}
-            if (!getServerSession) {
-              try {
-                const modB = await import('next-auth/next')
-                if (modB && typeof modB.getServerSession === 'function') getServerSession = modB.getServerSession
-              } catch {}
-            }
-            const authFallback = await import('@/lib/auth').catch(() => ({}))
-            if (typeof getServerSession === 'function') {
-              // Debug log to trace why test-local next-auth mocks may not be returning session
-              try {
-                // eslint-disable-next-line no-console
-                console.log('[api-wrapper] calling getServerSession with authFallback.authOptions:', (authFallback as any)?.authOptions)
-              } catch {}
-              try {
-                session = await getServerSession((authFallback as any)?.authOptions)
-                // eslint-disable-next-line no-console
-                console.log('[api-wrapper] getServerSession returned:', session)
-              } catch (err) {
-                // eslint-disable-next-line no-console
-                console.debug('[api-wrapper] getServerSession threw', err && (err as any).message)
-                session = null
-              }
-            } else {
-              session = null
-            }
-          } catch (err) {
->>>>>>> 416d5cd8
             session = null
           }
         }
