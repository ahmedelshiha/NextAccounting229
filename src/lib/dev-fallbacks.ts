--- conflicted
+++ resolved
@@ -1,12 +1,5 @@
 import fs from 'fs'
-<<<<<<< HEAD
-import path from 'path'
-import os from 'os'
-=======
-import * as nodeFs from 'fs'
-import * as nodePath from 'path'
-import * as nodeOs from 'os'
->>>>>>> 5f9bf37c
+
 
 const TMPDIR = process.env.NETLIFY_TEMP_DIR || process.env.TMPDIR || nodeOs.tmpdir()
 const FILE = nodePath.resolve(TMPDIR, 'dev-fallbacks.json')
