--- conflicted
+++ resolved
@@ -60,24 +60,10 @@
         category: src.category ?? null,
         featured: false,
         active: false,
-<<<<<<< HEAD
-        status: ServiceStatus.DRAFT,
-        image: original.image,
-        serviceSettings: (original.serviceSettings as Prisma.InputJsonValue | null) ?? undefined,
-        bookingEnabled: original.bookingEnabled,
-        advanceBookingDays: original.advanceBookingDays,
-        minAdvanceHours: original.minAdvanceHours,
-        maxDailyBookings: original.maxDailyBookings,
-        bufferTime: original.bufferTime,
-        businessHours: original.businessHours,
-        blackoutDates: [...original.blackoutDates],
-        requiredSkills: [...original.requiredSkills],
-=======
         status: 'DRAFT' as any,
         image: (src as any).image ?? null,
         serviceSettings: ((src as any).serviceSettings ?? undefined) as Prisma.InputJsonValue,
         tenant: { connect: { id: tenantId! } },
->>>>>>> 5f9bf37c
       },
     })
 
@@ -132,25 +118,10 @@
 
     for (const u of updates) {
       try {
-<<<<<<< HEAD
-        if (!existingMap.has(update.id)) {
-          errors.push({ id: update.id, error: 'Service not found' })
-          continue
-        }
-        const merged = {
-          ...(existingMap.get(update.id) as Record<string, unknown>),
-          ...update.settings,
-        }
-        await prisma.service.update({
-          where: { id: update.id },
-          data: { serviceSettings: merged as unknown as Prisma.InputJsonValue },
-        })
-=======
         const before = map.get(u.id)
         const prev = (before?.serviceSettings as any) ?? {}
         const next = { ...prev, ...u.settings }
         await (await getPrisma()).service.update({ where: { id: u.id }, data: { serviceSettings: next as any } })
->>>>>>> 5f9bf37c
         updated += 1
       } catch (e: any) {
         errors.push({ id: u.id, error: String(e?.message || 'Failed to update settings') })
@@ -278,79 +249,6 @@
   }
 
   async createService(tenantId: string | null, data: ServiceFormData, createdBy: string): Promise<ServiceType> {
-<<<<<<< HEAD
-    const resolvedTenantId = resolveTenantId(tenantId)
-    if (!resolvedTenantId) {
-      throw new Error('Tenant context is required to create a service')
-    }
-
-    const sanitized = sanitizeServiceData(data)
-
-    const name = sanitized.name ?? data.name
-    if (!name || !name.trim()) {
-      throw new Error('Service name is required')
-    }
-
-    const description = sanitized.description ?? data.description
-    if (!description || !description.trim()) {
-      throw new Error('Service description is required')
-    }
-
-    const slug = sanitized.slug ?? generateSlug(data.slug ?? data.name ?? name)
-    await validateSlugUniqueness(slug, resolvedTenantId)
-
-    const blackoutDates = (sanitized.blackoutDates ?? data.blackoutDates ?? []).map((value) => {
-      const parsed = asDate(value)
-      if (!parsed) {
-        throw new Error('Invalid blackout date')
-      }
-      return parsed
-    })
-
-    const service = await prisma.service.create({
-      data: {
-        tenant: { connect: { id: resolvedTenantId } },
-        name,
-        slug,
-        description,
-        shortDesc: sanitized.shortDesc ?? data.shortDesc ?? null,
-        features: sanitized.features ?? data.features ?? [],
-        price: sanitized.price ?? data.price ?? null,
-        basePrice: sanitized.basePrice ?? data.basePrice ?? null,
-        duration: sanitized.duration ?? data.duration ?? null,
-        estimatedDurationHours: sanitized.estimatedDurationHours ?? data.estimatedDurationHours ?? null,
-        category: sanitized.category ?? data.category ?? null,
-        featured: sanitized.featured ?? data.featured ?? false,
-        active: sanitized.active ?? data.active ?? true,
-        status: (sanitized.status ?? data.status ?? ServiceStatus.ACTIVE) as ServiceStatus,
-        image: sanitized.image ?? data.image ?? null,
-        serviceSettings: (sanitized.serviceSettings as unknown as Prisma.InputJsonValue) ?? (data.serviceSettings as unknown as Prisma.InputJsonValue) ?? undefined,
-        bookingEnabled: sanitized.bookingEnabled ?? data.bookingEnabled ?? true,
-        advanceBookingDays: sanitized.advanceBookingDays ?? data.advanceBookingDays ?? 30,
-        minAdvanceHours: sanitized.minAdvanceHours ?? data.minAdvanceHours ?? 24,
-        maxDailyBookings: sanitized.maxDailyBookings ?? data.maxDailyBookings ?? null,
-        bufferTime: sanitized.bufferTime ?? data.bufferTime ?? 0,
-        businessHours: (sanitized.businessHours as unknown as Prisma.InputJsonValue) ?? (data.businessHours as unknown as Prisma.InputJsonValue) ?? null,
-        blackoutDates,
-        requiredSkills: sanitized.requiredSkills ?? data.requiredSkills ?? [],
-      },
-    })
-
-    const mapped = this.toType(service)
-
-    await this.clearCaches(resolvedTenantId)
-    try {
-      await this.notifications.notifyServiceCreated(mapped, createdBy)
-    } catch {}
-    try {
-      serviceEvents.emit('service:created', {
-        tenantId: resolvedTenantId,
-        service: { id: service.id, slug: service.slug, name: service.name },
-      })
-    } catch {}
-
-    return mapped
-=======
     const tId = resolveTenantId(tenantId)
     const sanitized = sanitizeServiceData(data) as ServiceFormData;
     if (!sanitized.slug) sanitized.slug = generateSlug(sanitized.name);
@@ -375,7 +273,6 @@
     await this.notifications.notifyServiceCreated(s, createdBy);
     try { serviceEvents.emit('service:created', { tenantId: tId, service: { id: s.id, slug: s.slug, name: s.name } }) } catch {}
     return this.toType(s as any);
->>>>>>> 5f9bf37c
   }
 
   async updateService(tenantId: string | null, id: string, data: Partial<ServiceFormData>, updatedBy: string): Promise<ServiceType> {
@@ -390,60 +287,6 @@
     if (Object.prototype.hasOwnProperty.call(sanitized, 'active')) {
       updateData.status = (sanitized as any).active ? ('ACTIVE' as any) : ('INACTIVE' as any);
     }
-<<<<<<< HEAD
-
-    const updateData: Prisma.ServiceUpdateInput = {
-      ...this.pickDefined({
-        name: sanitized.name,
-        slug: sanitized.slug,
-        description: sanitized.description,
-        shortDesc: sanitized.shortDesc ?? null,
-        features: sanitized.features,
-        price: sanitized.price,
-        basePrice: sanitized.basePrice,
-        duration: sanitized.duration,
-        estimatedDurationHours: sanitized.estimatedDurationHours,
-        category: sanitized.category,
-        featured: sanitized.featured,
-        active: sanitized.active,
-        status: sanitized.status ? (sanitized.status as ServiceStatus) : undefined,
-        image: sanitized.image ?? null,
-        serviceSettings: (sanitized.serviceSettings as unknown as Prisma.InputJsonValue) ?? undefined,
-        bookingEnabled: sanitized.bookingEnabled,
-        advanceBookingDays: sanitized.advanceBookingDays,
-        minAdvanceHours: sanitized.minAdvanceHours,
-        maxDailyBookings: sanitized.maxDailyBookings,
-        bufferTime: sanitized.bufferTime,
-        businessHours: (sanitized.businessHours as unknown as Prisma.InputJsonValue) ?? undefined,
-        blackoutDates: sanitized.blackoutDates ? sanitized.blackoutDates.map((d) => new Date(d)) : undefined,
-        requiredSkills: sanitized.requiredSkills,
-      }),
-    }
-
-    const updated = await prisma.service.update({
-      where: { id },
-      data: updateData,
-    })
-
-    const mapped = this.toType(updated)
-    await this.clearCaches(resolvedTenantId, id)
-
-    try {
-      const changes = this.detectChanges(current, updated)
-      if (changes.length) {
-        await this.notifications.notifyServiceUpdated(mapped, changes, updatedBy)
-      }
-      try {
-        serviceEvents.emit('service:updated', {
-          tenantId: resolvedTenantId,
-          service: { id: updated.id, slug: updated.slug, name: updated.name },
-          changes,
-        })
-      } catch {}
-    } catch {}
-
-    return mapped
-=======
     // Cast serviceSettings if present to Prisma JSON type
     if (Object.prototype.hasOwnProperty.call(sanitized, 'serviceSettings')) {
       updateData.serviceSettings = (sanitized as any).serviceSettings as unknown as Prisma.InputJsonValue;
@@ -454,7 +297,6 @@
     if (changes.length) await this.notifications.notifyServiceUpdated(s, changes, updatedBy);
     try { serviceEvents.emit('service:updated', { tenantId: tId, service: { id: s.id, slug: s.slug, name: s.name }, changes }) } catch {}
     return this.toType(s as any);
->>>>>>> 5f9bf37c
   }
 
   async deleteService(tenantId: string | null, id: string, deletedBy: string): Promise<void> {
