--- conflicted
+++ resolved
@@ -16,14 +16,10 @@
 jobs:
   build:
     runs-on: ubuntu-latest
-<<<<<<< HEAD
     env:
       DATABASE_URL: ${{ secrets.DATABASE_URL }}
       NEXTAUTH_URL: ${{ secrets.NEXTAUTH_URL }}
       NEXTAUTH_SECRET: ${{ secrets.NEXTAUTH_SECRET }}
-=======
-
->>>>>>> df66905b
     steps:
       - name: Checkout
         uses: actions/checkout@v4
@@ -34,7 +30,6 @@
           node-version: '18'
           cache: 'pnpm'
           cache-dependency-path: pnpm-lock.yaml
-<<<<<<< HEAD
 
       - name: Setup pnpm
         uses: pnpm/action-setup@v4
@@ -43,13 +38,6 @@
 
       - name: Verify pnpm
         run: pnpm -v
-=======
-
-      - name: Setup pnpm
-        uses: pnpm/action-setup@v4
-        with:
-          version: 10.16.1
->>>>>>> df66905b
 
       - name: Install dependencies
         run: pnpm install --frozen-lockfile
@@ -83,4 +71,5 @@
         uses: actions/upload-artifact@v4
         with:
           name: next-build
-          path: .next+          path: .next
+         